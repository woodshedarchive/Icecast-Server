/* Icecast
 *
 * This program is distributed under the GNU General Public License, version 2.
 * A copy of this license is included with this source.
 *
 * Copyright 2000-2004, Jack Moffitt <jack@xiph.org>,
 *                      Michael Smith <msmith@xiph.org>,
 *                      oddsock <oddsock@xiph.org>,
 *                      Karl Heyes <karl@xiph.org>
 *                      and others (see AUTHORS for details).
 * Copyright 2011,      Dave 'justdave' Miller <justdave@mozilla.com>.
 * Copyright 2011-2014, Philipp "ph3-der-loewe" Schafft <lion@lion.leolix.org>,
 */

#ifndef __CFGFILE_H__
#define __CFGFILE_H__

#define CONFIG_EINSANE  -1
#define CONFIG_ENOROOT  -2
#define CONFIG_EBADROOT -3
#define CONFIG_EPARSE   -4

#define MAX_YP_DIRECTORIES 25

struct _mount_proxy;

#include <libxml/tree.h>
#include "common/thread/thread.h"
#include "common/avl/avl.h"
#include "global.h"
#include "connection.h"

#define XMLSTR(str) ((xmlChar *)(str))

typedef enum _operation_mode {
 /* Default operation mode. may depend on context */
 OMODE_DEFAULT = 0,
 /* The normal mode. */
 OMODE_NORMAL,
 /* Mimic some of the behavior of older versions.
  * This mode should only be used in transition to normal mode,
  * e.g. to give some clients time to upgrade to new API.
  */
 OMODE_LEGACY,
 /* The struct mode includes some behavior for future versions
  * that can for some reason not yet be used in the normal mode
  * e.g. because it may break interfaces in some way.
  * New applications should test against this mode and developer
  * of software interacting with Icecast on an API level should
  * have a look for strict mode behavior to avoid random breakage
  * with newer versions of Icecast.
  */
 OMODE_STRICT
} operation_mode;

typedef enum _http_header_type {
 /* static: headers are passed as is to the client. */
 HTTP_HEADER_TYPE_STATIC
} http_header_type;

typedef struct ice_config_http_header_tag {
    /* type of this header. See http_header_type */
    http_header_type type;

    /* name and value of the header */
    char *name;
    char *value;

    /* filters */
    int status;

    /* link to the next list element */
    struct ice_config_http_header_tag *next;
} ice_config_http_header_t;

typedef struct ice_config_dir_tag {
    char *host;
    int touch_interval;
    struct ice_config_dir_tag *next;
} ice_config_dir_t;

typedef struct _config_options {
    char *type;
    char *name;
    char *value;
    struct _config_options *next;
} config_options_t;

typedef enum _mount_type {
 MOUNT_TYPE_NORMAL,
 MOUNT_TYPE_DEFAULT
} mount_type;

typedef struct _mount_proxy {
    /* The mountpoint this proxy is used for */
    char *mountname;
    /* The type of the mount point */
    mount_type mounttype;
    /* Filename to dump this stream to (will be appended).
     * NULL to not dump.
     */
    char *dumpfile;
    /* Send contents of file to client before the stream */
    char *intro_filename;
    /* Switch new listener to fallback source when max listeners reached */
    int fallback_when_full;
    /* Max listeners for this mountpoint only.
     * -1 to not limit here (i.e. only use the global limit)
     */
    int max_listeners;
    /* Fallback mountname */
    char *fallback_mount;
    /* When this source arrives, do we steal back
     * clients from the fallback?
     */
    int fallback_override;
    /* Do we permit direct requests of this mountpoint?
     * (or only indirect, through fallbacks)
     */
    int no_mount;
    /* amount to send to a new client if possible, -1 take
     * from global setting
     */
    int burst_size;
    unsigned int queue_size_limit;
    /* Do we list this on the xsl pages */
    int hidden;
    /* source timeout in seconds */
    unsigned int source_timeout;
    /* character set if not utf8 */
    char *charset;
    /* outgoing per-stream metadata interval */
    int mp3_meta_interval;
    /* additional HTTP headers */
    ice_config_http_header_t *http_headers;

    /* maximum history size of played songs */
    ssize_t max_history;

    struct event_registration_tag *event;

    char *cluster_password;
    struct auth_stack_tag *authstack;
    unsigned int max_listener_duration;

    char *stream_name;
    char *stream_description;
    char *stream_url;
    char *stream_genre;
    char *bitrate;
    char *type;
    char *subtype;
    int yp_public;

    struct _mount_proxy *next;
} mount_proxy;

typedef struct _aliases {
    char *source;
    char *destination;
    int port;
    char *bind_address;
    char *vhost;
    operation_mode omode;
    struct _aliases *next;
} aliases;

typedef struct _listener_t {
    struct _listener_t *next;
    int port;
    int so_sndbuf;
    char *bind_address;
    int shoutcast_compat;
    char *shoutcast_mount;
    tlsmode_t tls;
} listener_t;

<<<<<<< HEAD
typedef struct ice_config_cors_path {
    /* base path */
    char *base;
    /* no-cors path */
    int no_cors;
    /* allowed origins */
    char **allowed;
    /* forbidden origins */
    char **forbidden;
    /* exposed headers */
    char *exposed_headers;
    /* link to the next list element */
    struct ice_config_cors_path *next;
} ice_config_cors_path_t;

=======
typedef struct _config_tls_context {
    char *cert_file;
    char *key_file;
    char *cipher_list;
} config_tls_context_t;
>>>>>>> fa86f2de

typedef struct ice_config_tag {
    char *config_filename;

    char *location;
    char *admin;

    int client_limit;
    int source_limit;
    unsigned int queue_size_limit;
    unsigned int burst_size;
    int client_timeout;
    int header_timeout;
    int source_timeout;
    int fileserve;
    int on_demand; /* global setting for all relays */

    char *shoutcast_mount;
    struct auth_stack_tag *authstack;

    struct event_registration_tag *event;

    int touch_interval;
    ice_config_dir_t *dir_list;

    char *hostname;
    int sane_hostname;
    int port;
    char *mimetypes_fn;

    listener_t *listen_sock;
    unsigned int listen_sock_count;

    char *master_server;
    int master_server_port;
    int master_update_interval;
    char *master_username;
    char *master_password;

    ice_config_http_header_t *http_headers;
    ice_config_cors_path_t *cors_paths;

    /* is TLS supported by the server? */
    int tls_ok;

    relay_server *relay;

    mount_proxy *mounts;

    char *server_id;
    char *base_dir;
    char *log_dir;
    char *pidfile;
    char *null_device;
    char *banfile;
    char *allowfile;
    char *webroot_dir;
    char *adminroot_dir;
    aliases *aliases;

    char *access_log;
    char *error_log;
    char *playlist_log;
    int loglevel;
    int logsize;
    int logarchive;

    config_tls_context_t tls_context;

    int chroot;
    int chuid;
    char *user;
    char *group;
    char *yp_url[MAX_YP_DIRECTORIES];
    int yp_url_timeout[MAX_YP_DIRECTORIES];
    int yp_touch_interval[MAX_YP_DIRECTORIES];
    int num_yp_directories;
} ice_config_t;

typedef struct {
    rwlock_t config_lock;
    mutex_t relay_lock;
} ice_config_locks;

void config_initialize(void);
void config_shutdown(void);

operation_mode config_str_to_omode(const char *str);

void config_reread_config(void);
int config_parse_file(const char *filename, ice_config_t *configuration);
int config_initial_parse_file(const char *filename);
int config_parse_cmdline(int arg, char **argv);
void config_set_config(ice_config_t *config);
listener_t *config_clear_listener (listener_t *listener);
void config_clear(ice_config_t *config);
mount_proxy *config_find_mount(ice_config_t *config, const char *mount, mount_type type);
listener_t *config_get_listen_sock(ice_config_t *config, connection_t *con);

config_options_t *config_parse_options(xmlNodePtr node);
void config_clear_options(config_options_t *options);

int config_rehash(void);

ice_config_locks *config_locks(void);

ice_config_t *config_get_config(void);
ice_config_t *config_grab_config(void);
void config_release_config(void);

/* To be used ONLY in one-time startup code */
ice_config_t *config_get_config_unlocked(void);

#endif  /* __CFGFILE_H__ */<|MERGE_RESOLUTION|>--- conflicted
+++ resolved
@@ -175,7 +175,6 @@
     tlsmode_t tls;
 } listener_t;
 
-<<<<<<< HEAD
 typedef struct ice_config_cors_path {
     /* base path */
     char *base;
@@ -191,13 +190,11 @@
     struct ice_config_cors_path *next;
 } ice_config_cors_path_t;
 
-=======
 typedef struct _config_tls_context {
     char *cert_file;
     char *key_file;
     char *cipher_list;
 } config_tls_context_t;
->>>>>>> fa86f2de
 
 typedef struct ice_config_tag {
     char *config_filename;
